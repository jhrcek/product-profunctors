--- conflicted
+++ resolved
@@ -4,7 +4,6 @@
                                 module Data.Profunctor.Product.Newtype,
                                 module Data.Profunctor.Product) where
 
-<<<<<<< HEAD
 import Prelude hiding (id)
 import Data.Profunctor (Profunctor, dimap, lmap, WrappedArrow, Star(..), Costar)
 import qualified Data.Profunctor as Profunctor
@@ -14,13 +13,6 @@
 import Control.Arrow (Arrow, (***), (<<<), arr, (&&&), ArrowChoice, (+++))
 import Control.Applicative (Applicative, liftA2, pure, (<*>), Alternative, (<|>), (<$>))
 
-=======
-import Data.Profunctor (Profunctor, dimap, lmap)
-import qualified Data.Profunctor as Profunctor
-import Data.Functor.Contravariant (Contravariant, contramap)
-import Control.Arrow (Arrow, (<<<), arr, (&&&))
-import Control.Applicative (Applicative, liftA2, pure)
->>>>>>> 6a5fff06
 import Data.Monoid (Monoid, mempty, (<>))
 import Data.Tagged
 
@@ -92,7 +84,6 @@
 (***$) :: ProductProfunctor p => (b -> c) -> p a b -> p a c
 (***$) = Profunctor.rmap
 
-<<<<<<< HEAD
 instance ProductProfunctor (->) where
   purePP = pure
   (****) = (<*>)
@@ -134,11 +125,6 @@
   Tannen f **** Tannen a = Tannen $ liftA2 (****) f a
 
 -- { Sum
-
-class Profunctor p => SumProfunctor p where
-  -- Morally we should have 'zero :: p Void Void' but I don't think
-  -- that would actually be useful
-  (+++!) :: p a b -> p a' b' -> p (Either a a') (Either b b')
 
 instance SumProfunctor (->) where
   f +++! g = either (Left . f) (Right . g)
@@ -165,26 +151,6 @@
 -- in spirit, a generalisation of @traverse :: (a -> f b) -> [a] -> f
 -- [b]@, but the types need to be shuffled around a bit to make that
 -- work.
-=======
--- | 'purePP' is the generalisation of @Applicative@'s @pure@,
---
--- You will probably never need to use this.  @pure@ should be
--- sufficient (if your 'ProductProfunctor' instance also has an
--- @Applicative@ instance).
-purePP :: ProductProfunctor p => b -> p a b
-purePP b = Profunctor.dimap (const ()) (const b) empty
-
-defaultEmpty :: Applicative (p ()) => p () ()
-defaultEmpty = pure ()
-
-defaultProfunctorProduct :: (Applicative (p (a, a')), Profunctor p)
-                         => p a b -> p a' b' -> p (a, a') (b, b')
-defaultProfunctorProduct p p' = liftA2 (,) (lmap fst p) (lmap snd p')
-
-defaultPoint :: Monoid (p ()) => p ()
-defaultPoint = mempty
-
->>>>>>> 6a5fff06
 list :: (ProductProfunctor p, SumProfunctor p) => p a b -> p [a] [b]
 list p = Profunctor.dimap fromList toList (empty +++! (p ***! list p))
   where toList :: Either () (a, [a]) -> [a]
